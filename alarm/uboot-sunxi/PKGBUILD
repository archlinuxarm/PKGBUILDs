# U-Boot: sunXi
# Maintainer: Kevin Mihelich <kevin@archlinuxarm.org>

buildarch=4

pkgbase=uboot-sunxi
pkgname=('uboot-cubieboard2' 'uboot-cubietruck' 'uboot-iteaduino_plus_a10' 'uboot-iteaduino_plus_a20'
         'uboot-hackberry')
pkgver=2014.04
pkgrel=3
arch=('armv7h')
url="https://github.com/linux-sunxi/u-boot-sunxi/tree/sunxi-current"
license=('GPL')
makedepends=('sunxi-tools')
backup=(boot/uEnv.txt)
_commit=765936d2c8ebf048b9c147fc981beccd115c6158
source=("https://github.com/linux-sunxi/u-boot-sunxi/archive/${_commit}.tar.gz"
        'alarm.patch'
        'cubieboard2.fex' 'cubieboard2.env'
        'cubietruck.fex' 'cubietruck.env'
        'iteaduino_plus_a10.fex' 'iteaduino_plus_a10.env'
        'iteaduino_plus_a20.fex' 'iteaduino_plus_a20.env'
        'hackberry.fex' 'hackberry.env'
        'a20-olinuxino_micro.fex' 'a20-olinuxino_micro.env')

md5sums=('8e4f2a2c1384f31eca5d3864b86e8351'
         'e1a60073a996b95f3e3f3fd07239e2e6'
         '36c04988cecd53151f3f5ff5c48d76a9'
         'd41d8cd98f00b204e9800998ecf8427e'
         'c898ab1b57f474d620f5704b2a53d87c'
         'd41d8cd98f00b204e9800998ecf8427e'
         '1bd3355ad6c6c6976c664223958db3f4'
         'd41d8cd98f00b204e9800998ecf8427e'
         '4b85ce18f33c9b4a6338fa973df44f54'
         'd41d8cd98f00b204e9800998ecf8427e'
         'd19b25217059a2594c53ffe0eb1e0a12'
<<<<<<< HEAD
         'd41d8cd98f00b204e9800998ecf8427e'
         '2cac23939b761d1ea668faa2c68b3688'
         'd41d8cd98f00b204e9800998ecf8427e'  )

=======
         'd41d8cd98f00b204e9800998ecf8427e')
>>>>>>> ea70d9ca

prepare() {
  cd u-boot-sunxi-${_commit}
  patch -p1 -i "${srcdir}"/alarm.patch
}

build() {
  cd u-boot-sunxi-${_commit}

  unset CFLAGS
  unset CXXFLAGS
  unset LDFLAGS

  for i in Cubieboard2 Cubietruck Iteaduino_Plus_A10 Iteaduino_Plus_A20 Hackberry A20-OLinuXino_MICRO; do
    mkdir ../bin_${i}
    make distclean
    make ${i}_config
    make -j5
    mv u-boot-sunxi-with-spl.bin ../bin_${i}
  done
}

package_uboot-cubieboard2() {
  pkgdesc="U-Boot for Cubieboard 2"
  install=${pkgbase}.install
  conflicts=('uboot-cubietruck' 'uboot-iteaduino_plus_a10' 'uboot-iteaduino_plus_a20' 'uboot-hackberry' 'uboot-a20-olinuxino_micro')

  mkdir -p "${pkgdir}"/boot
  cp bin_Cubieboard2/u-boot-sunxi-with-spl.bin "${pkgdir}"/boot

  fex2bin cubieboard2.fex "${pkgdir}"/boot/script.bin
  cp cubieboard2.env "${pkgdir}"/boot/uEnv.txt
}

package_uboot-cubietruck() {
  pkgdesc="U-Boot for Cubietruck"
  install=${pkgbase}.install
  conflicts=('uboot-cubieboard2' 'uboot-iteaduino_plus_a10' 'uboot-iteaduino_plus_a20' 'uboot-hackberry' 'uboot-a20-olinuxino_micro')

  mkdir -p "${pkgdir}"/boot
  cp bin_Cubietruck/u-boot-sunxi-with-spl.bin "${pkgdir}"/boot

  fex2bin cubietruck.fex "${pkgdir}"/boot/script.bin
  cp cubietruck.env "${pkgdir}"/boot/uEnv.txt
}

package_uboot-iteaduino_plus_a10() {
  pkgdesc="U-Boot for Iteaduino Plus A10"
  install=${pkgbase}.install
  conflicts=('uboot-cubieboard2' 'uboot-cubietruck' 'uboot-iteaduino_plus_a20' 'uboot-hackberry' 'uboot-a20-olinuxino_micro') 

  mkdir -p "${pkgdir}"/boot
  cp bin_Iteaduino_Plus_A10/u-boot-sunxi-with-spl.bin "${pkgdir}"/boot

  fex2bin iteaduino_plus_a10.fex "${pkgdir}"/boot/script.bin
  cp iteaduino_plus_a10.env "${pkgdir}"/boot/uEnv.txt
}

package_uboot-iteaduino_plus_a20() {
  pkgdesc="U-Boot for Iteaduino Plus A20"
  install=${pkgbase}.install
  conflicts=('uboot-cubieboard2' 'uboot-cubietruck' 'uboot-iteaduino_plus_a10' 'uboot-hackberry' 'uboot-a20-olinuxino_micro')

  mkdir -p "${pkgdir}"/boot
  cp bin_Iteaduino_Plus_A20/u-boot-sunxi-with-spl.bin "${pkgdir}"/boot

  fex2bin iteaduino_plus_a20.fex "${pkgdir}"/boot/script.bin
  cp iteaduino_plus_a20.env "${pkgdir}"/boot/uEnv.txt
}

package_uboot-hackberry() {
  pkgdesc="U-Boot for Hackberry"
  install=${pkgbase}.install
  conflicts=('uboot-cubieboard2' 'uboot-cubietruck' 'uboot-iteaduino_plus_a10' 'uboot-iteaduino_plus_a20' 'uboot-a20-olinuxino_micro')

  mkdir -p "${pkgdir}"/boot
  cp bin_Hackberry/u-boot-sunxi-with-spl.bin "${pkgdir}"/boot

  fex2bin hackberry.fex "${pkgdir}"/boot/script.bin
  cp hackberry.env "${pkgdir}"/boot/uEnv.txt
<<<<<<< HEAD
}

package_uboot-a20-olinuxino_micro() {
  pkgdesc="U-Boot for A20 OLinuXino Micro"
  install=${pkgbase}.install
  conflicts=('uboot-cubieboard2' 'uboot-cubietruck' 'uboot-iteaduino_plus_a10' 'uboot-iteaduino_plus_a20' 'uboot-hackberry')

  mkdir -p "${pkgdir}"/boot
  cp bin_A20-OLinuXino_MICRO/u-boot-sunxi-with-spl.bin "${pkgdir}"/boot

  fex2bin a20-olinuxino_micro.fex "${pkgdir}"/boot/script.bin
  cp a20-olinuxino_micro.env "${pkgdir}"/boot/uEnv.txt
}

=======
}
>>>>>>> ea70d9ca
<|MERGE_RESOLUTION|>--- conflicted
+++ resolved
@@ -34,14 +34,9 @@
          '4b85ce18f33c9b4a6338fa973df44f54'
          'd41d8cd98f00b204e9800998ecf8427e'
          'd19b25217059a2594c53ffe0eb1e0a12'
-<<<<<<< HEAD
          'd41d8cd98f00b204e9800998ecf8427e'
          '2cac23939b761d1ea668faa2c68b3688'
          'd41d8cd98f00b204e9800998ecf8427e'  )
-
-=======
-         'd41d8cd98f00b204e9800998ecf8427e')
->>>>>>> ea70d9ca
 
 prepare() {
   cd u-boot-sunxi-${_commit}
@@ -59,7 +54,7 @@
     mkdir ../bin_${i}
     make distclean
     make ${i}_config
-    make -j5
+    make 
     mv u-boot-sunxi-with-spl.bin ../bin_${i}
   done
 }
@@ -122,7 +117,6 @@
 
   fex2bin hackberry.fex "${pkgdir}"/boot/script.bin
   cp hackberry.env "${pkgdir}"/boot/uEnv.txt
-<<<<<<< HEAD
 }
 
 package_uboot-a20-olinuxino_micro() {
@@ -137,6 +131,3 @@
   cp a20-olinuxino_micro.env "${pkgdir}"/boot/uEnv.txt
 }
 
-=======
-}
->>>>>>> ea70d9ca
